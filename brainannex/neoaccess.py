--- conflicted
+++ resolved
@@ -430,7 +430,6 @@
 
 
 
-<<<<<<< HEAD
     def find_first_duplicate(self, labels, property_name) -> Union[dict, None]:
         """
         Search the database for node duplicates based on the given labels/property_name pairing;
@@ -452,7 +451,9 @@
             '''
 
         return self.query(q, single_row=True)
-=======
+
+
+
     def sample_properties(self, label :str, sample_size=10) -> {str}:
         """
         Take a sample of the given size of the database nodes with the given label,
@@ -478,7 +479,7 @@
         all_keys = {k for d in result for k in d}   # Set of all the key that occur in ANY of the dicts in result
 
         return all_keys
->>>>>>> 5620e56c
+
 
 
 
